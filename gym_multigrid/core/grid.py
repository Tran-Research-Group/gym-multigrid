--- conflicted
+++ resolved
@@ -3,13 +3,8 @@
 
 from gym_multigrid.core.world import WorldT
 from ..utils.rendering import *
-<<<<<<< HEAD
 from .object import WorldObj, Wall, WorldObjT
 from .constants import TILE_PIXELS
-=======
-from .object import Wall, WorldObj, WorldObjT
-from .constants import COLORS, TILE_PIXELS
->>>>>>> 6ac4d03d
 
 
 class Grid:
@@ -28,11 +23,7 @@
         self.height = height
         self.world = world
 
-<<<<<<< HEAD
         self.grid: list[WorldObjT | None] = [None] * width * height
-=======
-        self.grid: list[WorldObj | tuple | None] | list[None] = [None] * width * height
->>>>>>> 6ac4d03d
 
     def __contains__(self, key: type[WorldObjT] | tuple) -> bool:
         if isinstance(key, WorldObj):
@@ -62,20 +53,12 @@
 
         return deepcopy(self)
 
-<<<<<<< HEAD
     def set(self, i: int, j: int, v: WorldObjT | None) -> None:
-=======
-    def set(self, i: int, j: int, v) -> None:
->>>>>>> 6ac4d03d
         assert i >= 0 and i < self.width
         assert j >= 0 and j < self.height
         self.grid[j * self.width + i] = v
 
-<<<<<<< HEAD
     def get(self, i: int, j: int) -> WorldObjT | None:
-=======
-    def get(self, i: int, j: int):
->>>>>>> 6ac4d03d
         assert i >= 0 and i < self.width
         assert j >= 0 and j < self.height
         return self.grid[j * self.width + i]
@@ -149,22 +132,13 @@
     @classmethod
     def render_tile(
         cls,
-<<<<<<< HEAD
-        world,
-        obj,
-        highlights=[],
-        tile_size=TILE_PIXELS,
-        subdivs=3,
-        cache: bool = True,
-    ):
-=======
         world: WorldT,
         obj: WorldObjT | None,
         highlights: list[bool] = [],
         tile_size: int = TILE_PIXELS,
         subdivs: int = 3,
-    ) -> NDArray:
->>>>>>> 6ac4d03d
+        cache: bool = True,
+    ):
         """
         Render a tile and cache the result
         """
@@ -226,14 +200,9 @@
             for i in range(0, self.width):
                 cell = self.get(i, j)
 
-<<<<<<< HEAD
                 cache: bool = True
                 if cell is not None and cell.type in uncached_object_types:
                     cache = False
-=======
-                assert isinstance(cell, WorldObj) or cell is None
-
->>>>>>> 6ac4d03d
                 # agent_here = np.array_equal(agent_pos, (i, j))
                 tile_img = Grid.render_tile(
                     self.world,
