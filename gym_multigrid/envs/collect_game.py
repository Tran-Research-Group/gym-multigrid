--- conflicted
+++ resolved
@@ -53,10 +53,7 @@
             width=width,
             height=height,
             max_steps=100,
-<<<<<<< HEAD
             objects_set=self.world,
-=======
->>>>>>> f722f1ed
             see_through_walls=False,
             agents=agents,
             partial_obs=partial_obs,
@@ -116,11 +113,7 @@
                 elif ball_idx == 1:
                     self._reward(i, rewards, fwd_cell.reward)
                 elif ball_idx == 2:
-<<<<<<< HEAD
                     self._reward(i, rewards, fwd_cell.reward)
-=======
-                    self._reward(i, rewards, fwd_cell.reward * 5)
->>>>>>> f722f1ed
                 self.info[self.keys[3 * i + ball_idx]] += 1
 
     def move_agent(self, rewards, i, next_cell, next_pos):
@@ -139,11 +132,6 @@
             self._reward(i, rewards, -0.01)
 
     def step(self, actions):
-<<<<<<< HEAD
-=======
-        # rand_action = self.action_space.sample()
-        # actions = np.array([actions, rand_action])
->>>>>>> f722f1ed
         order = np.random.permutation(len(actions))
         rewards = np.zeros(len(actions))
         done = False
@@ -169,10 +157,6 @@
                 self.move_agent(rewards, i, next_cell, next_pos)
             elif actions[i] == self.actions.still:
                 self._reward(i, rewards, -0.01)
-<<<<<<< HEAD
-=======
-        # obs, rewards, done, info = MultiGridEnv.step(self, actions)
->>>>>>> f722f1ed
         if self.collected_balls == self.num_balls:
             done = True
         if self.step_count >= self.max_steps:
@@ -180,11 +164,7 @@
             truncated = True
 
         obs = self.grid.encode(self.world)
-<<<<<<< HEAD
         return obs, rewards, done, truncated, self.info
-=======
-        return obs, rewards[0], done, truncated, self.info
->>>>>>> f722f1ed
 
     def simulate(self, action):
         # need to simulate what happens without changing current env
@@ -236,21 +216,6 @@
 
         return phi_v(s, dummy_grid)
 
-<<<<<<< HEAD
-=======
-
-class CollectGame4HEnv10x10N2(CollectGameEnv):
-    def __init__(self):
-        super().__init__(
-            size=10,
-            num_balls=[5],
-            agents_index=[1, 2],
-            balls_index=[0],
-            balls_reward=[1],
-            zero_sum=True,
-        )
-
->>>>>>> f722f1ed
 
 class CollectGame3Obj2Agent(CollectGameEnv):
     def __init__(self):
@@ -287,14 +252,9 @@
             )  # , top=top, size=partition_size)
         # agent_pos = (1, height - 2)
         for a in self.agents:
-<<<<<<< HEAD
             # self.place_agent(a, pos=agent_pos)
             # agent_pos = (agent_pos[0]+1, agent_pos[1])
             self.place_agent(a)
-=======
-            self.place_agent(a, pos=agent_pos)
-            agent_pos = (agent_pos[0] + 1, agent_pos[1])
->>>>>>> f722f1ed
 
     def get_obj_grid(self, ball_idx=[0, 1, 2]):
         # return width x height grid indicating ball locations
@@ -377,22 +337,15 @@
                     phi_obs[0, i, j] = 1
         return phi_obs
 
-<<<<<<< HEAD
     def toroid(self, idx):
         # transform grid into toroidal, agent-centric obs
         pos = (idx // self.grid.width, idx % self.grid.width)
         depth = self.num_ball_types + 1
         obs = np.zeros((self.grid.width, self.grid.height, depth), dtype="float32")
-=======
-    """ moved above
-    def phi_v(self, s, snew):
-        phi = np.zeros((self.phi_dim(),))
->>>>>>> f722f1ed
         for i in range(self.grid.width):
             for j in range(self.grid.height):
                 new_coords = [i - pos[0], j - pos[1]]
                 obj = self.grid.get(i, j)
-<<<<<<< HEAD
                 if new_coords[0] < 0:
                     new_coords[0] += self.grid.width
                 if new_coords[1] < 0:
@@ -406,14 +359,6 @@
                         new_coords[1], new_coords[0], self.world.COLOR_TO_IDX[obj.color]
                     ] = 1
         return obs
-=======
-                if obj.type == 'agent':
-                    if s[i,j,0] == 2:
-                        color = s[i,j,1]
-                        phi[color] = 1
-        return phi
-    """
->>>>>>> f722f1ed
 
     def gaussian(self, idx):
         phi_obs = np.zeros((self.grid.width, self.grid.height), dtype="float32")
@@ -431,11 +376,7 @@
                         )
                         / self.sigma
                     )
-<<<<<<< HEAD
         return phi_obs.T
-=======
-        return phi_obs
->>>>>>> f722f1ed
 
     def phi(self):
         # phi(s, a, s')
