from gym_multigrid.multigrid import MultiGridEnv
from gym_multigrid.core.world import CollectWorld
from gym_multigrid.core.agent import CollectActions, Agent
from gym_multigrid.core.object import Ball
from gym_multigrid.core.grid import Grid
import random
import numpy as np


<<<<<<< HEAD
=======

>>>>>>> bbc19126
class CollectGameEnv(MultiGridEnv):
    """
    Environment in which the agents have to collect the balls
    """

    def __init__(
        self,
        size=10,
        width=None,
        height=None,
        num_balls=[],
        agents_index=[],
        balls_index=[],
        balls_reward=[],
        zero_sum=False,
        partial_obs=False,
        view_size=7,
        actions_set=CollectActions,
        render_mode="rgb_array",
    ):
        self.num_balls = num_balls
        self.collected_balls = 0
        self.balls_index = balls_index
        self.balls_reward = balls_reward
        self.zero_sum = zero_sum
        self.agents_index = agents_index
        self.world = CollectWorld
        self.keys = [
            "agent1ball1",
            "agent1ball2",
            "agent1ball3",
            "agent2ball1",
            "agent2ball2",
            "agent2ball3",
        ]

        agents = []
        for i in agents_index:
            agents.append(Agent(self.world, i, view_size=view_size))

        super().__init__(
            grid_size=size,
            width=width,
            height=height,
            max_steps=100,
            objects_set=self.world,
            see_through_walls=False,
            agents=agents,
            partial_obs=partial_obs,
            agent_view_size=view_size,
            actions_set=actions_set,
            render_mode="rgb_array",
        )

    def _gen_grid(self, width, height):
        self.grid = Grid(width, height, self.world)

        # Generate the surrounding walls
        self.grid.horz_wall(self.world, 0, 0)
        self.grid.horz_wall(self.world, 0, height - 1)
        self.grid.vert_wall(self.world, 0, 0)
        self.grid.vert_wall(self.world, width - 1, 0)

        for number, index, reward in zip(
            self.num_balls, self.balls_index, self.balls_reward
        ):
            for i in range(number):
                self.place_obj(Ball(self.world, index, reward))

        # Randomize the player start position
        for a in self.agents:
            self.place_agent(a)

    def reset(self, seed=None):
        self.collected_balls = 0
        self.info = {
            "agent1ball1": 0,
            "agent1ball2": 0,
            "agent1ball3": 0,
            "agent2ball1": 0,
            "agent2ball2": 0,
            "agent2ball3": 0,
        }
        super().reset()
        state = self.grid.encode(self.world)
        return state, {}

    def _reward(self, i, rewards, reward=1):
        """
        Compute the reward to be given upon success
        """
        rewards[i] += reward

    def _handle_pickup(self, i, rewards, fwd_pos, fwd_cell):
        if fwd_cell:
            if fwd_cell.can_pickup():
                fwd_cell.pos = np.array([-1, -1])
                ball_idx = self.world.COLOR_TO_IDX[fwd_cell.color]
                self.grid.set(*fwd_pos, None)
                self.collected_balls += 1
                if ball_idx == 0:
                    self._reward(i, rewards, fwd_cell.reward)
                elif ball_idx == 1:
                    self._reward(i, rewards, fwd_cell.reward)
                elif ball_idx == 2:
                    self._reward(i, rewards, fwd_cell.reward)
                self.info[self.keys[3 * i + ball_idx]] += 1

    def move_agent(self, rewards, i, next_cell, next_pos):
        if next_cell is not None:
            if next_cell.type == "ball":
                self._handle_pickup(i, rewards, next_pos, next_cell)
                self.grid.set(*next_pos, self.agents[i])
                self.grid.set(*self.agents[i].pos, None)
                self.agents[i].pos = next_pos
            else:
                self._reward(i, rewards, -0.01)
        elif next_cell is None or next_cell.can_overlap():
            self.grid.set(*next_pos, self.agents[i])
            self.grid.set(*self.agents[i].pos, None)
            self.agents[i].pos = next_pos
            self._reward(i, rewards, -0.01)

    def step(self, actions):
<<<<<<< HEAD
        # rand_action = self.action_space.sample()
        # actions = np.array([actions, rand_action])
=======
>>>>>>> bbc19126
        order = np.random.permutation(len(actions))
        rewards = np.zeros(len(actions))
        done = False
        truncated = False
        self.step_count += 1
        for i in order:
            if actions[i] == self.actions.north:
                # print('up')
                next_pos = self.agents[i].north_pos()
                next_cell = self.grid.get(*next_pos)
                self.move_agent(rewards, i, next_cell, next_pos)
            elif actions[i] == self.actions.east:
                next_pos = self.agents[i].east_pos()
                next_cell = self.grid.get(*next_pos)
                self.move_agent(rewards, i, next_cell, next_pos)
            elif actions[i] == self.actions.south:
                next_pos = self.agents[i].south_pos()
                next_cell = self.grid.get(*next_pos)
                self.move_agent(rewards, i, next_cell, next_pos)
            elif actions[i] == self.actions.west:
                next_pos = self.agents[i].west_pos()
                next_cell = self.grid.get(*next_pos)
                self.move_agent(rewards, i, next_cell, next_pos)
            elif actions[i] == self.actions.still:
                self._reward(i, rewards, -0.01)
<<<<<<< HEAD
        # obs, rewards, done, info = MultiGridEnv.step(self, actions)
=======
>>>>>>> bbc19126
        if self.collected_balls == self.num_balls:
            done = True
        if self.step_count >= self.max_steps:
            done = True
            truncated = True

        obs = self.grid.encode(self.world)
        return obs, rewards, done, truncated, self.info

    def simulate(self, action):
        # need to simulate what happens without changing current env
        def dummy_pickup(dummy_grid, fwd_pos, fwd_cell):
            if fwd_cell:
                if fwd_cell.can_pickup():
                    fwd_cell.pos = np.array([-1, -1])
                    dummy_grid.set(*fwd_pos, None)

        def dummy_move(dummy_grid, next_cell, next_pos):
            if next_cell is not None:
                if next_cell.type == "ball":
                    dummy_pickup(dummy_grid, next_pos, next_cell)
                    dummy_grid.set(*next_pos, self.agents[0])
                    dummy_grid.set(*self.agents[0].pos, None)
            elif next_cell is None or next_cell.can_overlap():
                dummy_grid.set(*next_pos, self.agents[0])
                dummy_grid.set(*self.agents[0].pos, None)

        def phi_v(s, snew):
            phi = np.zeros((self.phi_dim(),))
            for i in range(self.grid.width):
                for j in range(self.grid.height):
                    obj = snew.get(i, j)
                    if obj is not None and obj.type == "agent":
                        if s.get(i, j) is not None and s.get(i, j).type == "ball":
                            color = self.world.COLOR_TO_IDX[s.get(i, j).color]
                            phi[color] = 1
            return phi

        dummy_grid = self.grid.copy()
        s = self.grid.copy()
        if action == self.actions.north:
            next_pos = self.agents[0].north_pos()
            next_cell = dummy_grid.get(*next_pos)
            dummy_move(dummy_grid, next_cell, next_pos)
        elif action == self.actions.east:
            next_pos = self.agents[0].east_pos()
            next_cell = dummy_grid.get(*next_pos)
            dummy_move(dummy_grid, next_cell, next_pos)
        elif action == self.actions.south:
            next_pos = self.agents[0].south_pos()
            next_cell = dummy_grid.get(*next_pos)
            dummy_move(dummy_grid, next_cell, next_pos)
        elif action == self.actions.west:
            next_pos = self.agents[0].west_pos()
            next_cell = dummy_grid.get(*next_pos)
            dummy_move(dummy_grid, next_cell, next_pos)

        return phi_v(s, dummy_grid)


class CollectGame3Obj2Agent(CollectGameEnv):
    def __init__(self):
        super().__init__(
            size=10,
            num_balls=15,
            agents_index=[3, 5],
            balls_index=[0],
            balls_reward=[1],
            zero_sum=True,
            render_mode="rgb_array",
        )
        self.num_ball_types = self.num_balls // 5
        self.sigma = 0.1

    def _gen_grid(self, width, height):
        self.grid = Grid(width, height, self.world)

        # Generate the surrounding walls
        self.grid.horz_wall(self.world, 0, 0)
        self.grid.horz_wall(self.world, 0, height - 1)
        self.grid.vert_wall(self.world, 0, 0)
        self.grid.vert_wall(self.world, width - 1, 0)

        # partitions = [(0, 0), (width // 2 - 1, height // 2 - 1), (width // 2 - 1, 0)]
        # partition_size = (width // 2 + 1, height // 2 + 1)
        index = 0
        for ball in range(self.num_balls):
            if ball % 5 == 0:
                # top = partitions[ball // 5]
                index = ball // 5
            self.place_obj(
                Ball(self.world, index, 1)
            )  # , top=top, size=partition_size)
        # agent_pos = (1, height - 2)
        for a in self.agents:
            # self.place_agent(a, pos=agent_pos)
            # agent_pos = (agent_pos[0]+1, agent_pos[1])
            self.place_agent(a)

    def get_obj_grid(self, ball_idx=[0, 1, 2]):
        # return width x height grid indicating ball locations
        arr = np.zeros((self.grid.width, self.grid.height))
        for j in range(self.grid.height):
            for i in range(self.grid.width):
                c = self.grid.get(i, j)
                if (
                    c is not None
                    and c.type == "ball"
                    and self.world.COLOR_TO_IDX[c.color] in ball_idx
                ):
                    arr[i][j] = self.world.COLOR_TO_IDX[c.color] + 1
                else:
                    arr[i][j] = 0
        return arr

    def find_closest_obj(self, arr, cur_pos):
        # Get the coordinates of all objects in the grid
        object_coords = np.argwhere(arr != -1)
        # Calculate the distances from the current position to all objects
        distances = np.linalg.norm(object_coords - cur_pos, axis=1)
        # Find the index of the closest object
        closest_index = np.argmin(distances)
        # Get the coordinates of the closest object
        closest_object_coords = object_coords[closest_index]
        return closest_object_coords.tolist()

    def move_to_obj(self, cur_pos, obj_coords):
        # return which action to take to get to desired object
        x_diff = obj_coords[0] - cur_pos[0]
        y_diff = obj_coords[1] - cur_pos[1]
        if x_diff == 0 and y_diff == 0:
            return 0
        elif x_diff == 0:
            if y_diff < 0:
                return 1
            else:
                return 3
        elif y_diff == 0:
            if x_diff < 0:
                return 4
            else:
                return 2
        else:
            if abs(x_diff) > abs(y_diff):
                if x_diff < 0:
                    return 4
                else:
                    return 2
            else:
                if y_diff < 0:
                    return 1
                else:
                    return 3

    def indicator(self):
        # indicator function for grid state
        # [wall, ball1, ball2, ball3, agent1, agent2]
        num_layers = self.num_ball_types + len(self.agents_index) + 1
        phi_obs = np.zeros(
            (num_layers, self.grid.width, self.grid.height), dtype="uint8"
        )
        for i in range(self.grid.width):
            for j in range(self.grid.height):
                obj = self.grid.get(i, j)
                if obj is None:
                    phi_obs[:, i, j] = 0
                elif obj.type == "agent":
                    idx = (
                        4
                        if self.agents_index[0] == (self.world.COLOR_TO_IDX[obj.color])
                        else 5
                    )
                    phi_obs[idx, i, j] = 1
                elif obj.type == "ball":
                    idx = self.world.COLOR_TO_IDX[obj.color] + 1
                    phi_obs[idx, i, j] = 1
                elif obj.type == "wall":
                    phi_obs[0, i, j] = 1
        return phi_obs

    def toroid(self, idx):
        # transform grid into toroidal, agent-centric obs
        pos = (idx // self.grid.width, idx % self.grid.width)
        depth = self.num_ball_types + 1
        obs = np.zeros((self.grid.width, self.grid.height, depth), dtype="float32")
        for i in range(self.grid.width):
            for j in range(self.grid.height):
                new_coords = [i - pos[0], j - pos[1]]
                obj = self.grid.get(i, j)
                if new_coords[0] < 0:
                    new_coords[0] += self.grid.width
                if new_coords[1] < 0:
                    new_coords[1] += self.grid.height
                if obj is None:
                    continue
                elif obj.type == "wall":
                    obs[new_coords[1], new_coords[0], depth - 1] = 1
                elif obj.type == "ball":
                    obs[
                        new_coords[1], new_coords[0], self.world.COLOR_TO_IDX[obj.color]
                    ] = 1
        return obs

    def gaussian(self, idx):
        phi_obs = np.zeros((self.grid.width, self.grid.height), dtype="float32")
        pos = (idx // self.grid.width, idx % self.grid.width)
        for i in range(self.grid.width):
            for j in range(self.grid.height):
                obj = self.grid.get(i, j)
                if obj is None or obj.type == "wall" or obj.type == "agent":
                    phi_obs[i, j] = 0
                elif obj.type == "ball":
                    phi_obs[i, j] = np.exp(
                        -(
                            (((pos[0] - i) / self.grid.width) ** 2)
                            + (((pos[1] - j) / self.grid.height) ** 2)
                        )
                        / self.sigma
                    )
        return phi_obs.T

    def phi(self):
        # phi(s, a, s')
        phi = np.zeros((self.ac_dim, self.phi_dim()))
        for a in range(self.ac_dim):
            phi[a, :] += self.simulate(a)
        return phi

    def phi_dim(self):
        return self.num_ball_types


class CollectGame3ObjFixed2Agent(CollectGame3Obj2Agent):
    def __init__(self):
        super().__init__()

    def _gen_grid(self, width, height):
        self.grid = Grid(width, height, self.world)

        # Generate the surrounding walls
        self.grid.horz_wall(self.world, 0, 0)
        self.grid.horz_wall(self.world, 0, height - 1)
        self.grid.vert_wall(self.world, 0, 0)
        self.grid.vert_wall(self.world, width - 1, 0)

        index = 0
        ball_pos = [
            (1, 1),
            (1, 2),
            (3, 2),
            (2, 4),
            (5, 3),
            (8, 7),
            (8, 6),
            (6, 5),
            (7, 4),
            (6, 8),
            (8, 3),
            (6, 3),
            (7, 2),
            (5, 5),
            (7, 6),
        ]
        random.shuffle(ball_pos)
        for ball in range(self.num_balls):
            if ball % 5 == 0:
                index = ball // 5
            loc = ball_pos[ball]
            self.put_obj(Ball(self.world, index, 1), loc[0], loc[1])
        agent_pos = (1, height - 2)
        for a in self.agents:
            self.place_agent(a, pos=agent_pos)
            agent_pos = (agent_pos[0] + 1, agent_pos[1])<|MERGE_RESOLUTION|>--- conflicted
+++ resolved
@@ -7,10 +7,6 @@
 import numpy as np
 
 
-<<<<<<< HEAD
-=======
-
->>>>>>> bbc19126
 class CollectGameEnv(MultiGridEnv):
     """
     Environment in which the agents have to collect the balls
@@ -135,11 +131,6 @@
             self._reward(i, rewards, -0.01)
 
     def step(self, actions):
-<<<<<<< HEAD
-        # rand_action = self.action_space.sample()
-        # actions = np.array([actions, rand_action])
-=======
->>>>>>> bbc19126
         order = np.random.permutation(len(actions))
         rewards = np.zeros(len(actions))
         done = False
@@ -165,10 +156,6 @@
                 self.move_agent(rewards, i, next_cell, next_pos)
             elif actions[i] == self.actions.still:
                 self._reward(i, rewards, -0.01)
-<<<<<<< HEAD
-        # obs, rewards, done, info = MultiGridEnv.step(self, actions)
-=======
->>>>>>> bbc19126
         if self.collected_balls == self.num_balls:
             done = True
         if self.step_count >= self.max_steps:
