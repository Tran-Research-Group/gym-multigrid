--- conflicted
+++ resolved
@@ -412,15 +412,9 @@
     def __init__(self):
         super().__init__(agents_index=[3])
 
-<<<<<<< HEAD
 class CollectGameQuadrants(CollectGame3Obj2Agent):
     def __init__(self):
         super().__init__()
-=======
-class CollectGame3ObjFixed2Agent(CollectGame3Obj2Agent):
-    def __init__(self, *args, **kwargs):
-        super().__init__(*args, **kwargs)
->>>>>>> b27de308
 
     def _gen_grid(self, width: int, height: int):
         self.grid = Grid(width, height, self.world)
@@ -435,7 +429,6 @@
         partitions = [(0, 0), (width // 2 - 1, height // 2 - 1), (width // 2 - 1, 0)]
         partition_size = (width // 2 + 1, height // 2 + 1)
         index = 0
-<<<<<<< HEAD
         for ball in range(self.num_balls):
             if ball % 5 == 0:
                 top = partitions[ball // 5]
@@ -443,53 +436,11 @@
             self.place_obj(Ball(self.world, index, 1), top=top, size=partition_size)
 
         # place agents
-=======
-        ball_pos = [
-            (1, 1),
-            (1, 2),
-            (3, 2),
-            (2, 4),
-            (5, 3),
-            (8, 7),
-            (8, 6),
-            (6, 5),
-            (7, 4),
-            (6, 8),
-            (8, 3),
-            (6, 3),
-            (7, 2),
-            (5, 5),
-            (7, 6),
-        ]
-        random.shuffle(ball_pos)
-        assert type(self.num_balls) is int
-        num_colors: int = len(self.balls_index)
-        assert len(self.balls_reward) == num_colors
-        num_ball: int = round(self.num_balls / num_colors)
-        for ball in range(self.num_balls):
-            if ball % num_ball == 0:
-                index = ball // num_ball
-            loc = ball_pos[ball]
-            self.put_obj(
-                Ball(self.world, self.balls_index[index], self.balls_reward[index]),
-                loc[0],
-                loc[1],
-            )
->>>>>>> b27de308
         agent_pos = (1, height - 2)
         for a in self.agents:
             self.place_agent(a, pos=agent_pos)
             agent_pos = (agent_pos[0] + 1, agent_pos[1])
 
-<<<<<<< HEAD
-=======
-
-class CollectGame3ObjSingleAgent(CollectGame3Obj2Agent):
-    def __init__(self, agents_index: list[int] = [3], *args, **kwargs):
-        super().__init__(agents_index=agents_index, *args, **kwargs)
-
-
->>>>>>> b27de308
 class CollectGameRooms(CollectGame3Obj2Agent):
     def __init__(self, size: int = 11, *args, **kwargs):
         super().__init__(size=size, *args, **kwargs)
