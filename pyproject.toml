[tool.poetry]
name = "gym-multigrid"
version = "0.1.0"
description = "Muti-agent gymnasium gridworld environments"
authors = ["Mikihisa Yuasa <myuasa2@illinois.edu>", "Rupal Nigam"]
license = "Apache-2.0"
readme = "README.md"
packages = [{include = "gym_multigrid"}]

[tool.poetry.dependencies]
<<<<<<< HEAD
python = ">=3.8,<3.11"
=======
python = ">=3.10, <3.11"
>>>>>>> bbc19126
gymnasium = "^0.26"
matplotlib = "^3.7.1"
numpy = "^1.24.3"
imageio = "^2.28.1"
scikit-learn = "^1.2.2"
torch = {url = "https://download.pytorch.org/whl/cu118/torch-2.0.0%2Bcu118-cp310-cp310-linux_x86_64.whl"}
tqdm = "^4.65.0"
tensorboard = "^2.13.0"
torch-tb-profiler = "^0.4.1"


[tool.poetry.group.dev.dependencies]
pytest = "^7.3.1"

[build-system]
requires = ["poetry-core"]
build-backend = "poetry.core.masonry.api"

# [[tool.poetry.source]]
# name = "torch"
# url = "https://download.pytorch.org/whl/cu118/torch-2.0.1%2Bcu118-cp310-cp310-linux_x86_64.whl"
# default = false
# secondary = false<|MERGE_RESOLUTION|>--- conflicted
+++ resolved
@@ -8,11 +8,7 @@
 packages = [{include = "gym_multigrid"}]
 
 [tool.poetry.dependencies]
-<<<<<<< HEAD
-python = ">=3.8,<3.11"
-=======
 python = ">=3.10, <3.11"
->>>>>>> bbc19126
 gymnasium = "^0.26"
 matplotlib = "^3.7.1"
 numpy = "^1.24.3"
